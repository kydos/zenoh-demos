--- conflicted
+++ resolved
@@ -23,13 +23,8 @@
 readme = "./README.md"
 
 [dependencies]
-<<<<<<< HEAD
-zenoh = {git = "https://github.com/eclipse-zenoh/zenoh"}
-async-std = { version = "=1.10.0", features = ["attributes", "unstable"] }
-=======
 zenoh = { git = "https://github.com/eclipse-zenoh/zenoh" }
 async-std = { version = "=1.11.0", features = ["attributes", "unstable"] }
->>>>>>> 230f1076
 futures = "0.3.12"
 serde = "1"
 serde_derive = "1"
