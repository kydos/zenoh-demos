--- conflicted
+++ resolved
@@ -23,10 +23,7 @@
 use futures::select;
 use serde_derive::{Deserialize, Serialize};
 use std::fmt;
-<<<<<<< HEAD
-=======
 use zenoh::buf::reader::HasReader;
->>>>>>> 230f1076
 use zenoh::config::Config;
 use zenoh::prelude::*;
 use zenoh::Session;
@@ -71,11 +68,7 @@
     }
 }
 
-<<<<<<< HEAD
-async fn pub_twist(session: &Session, cmd_vel: &str, linear: f64, angular: f64) {
-=======
 async fn pub_twist(session: &Session, cmd_key: ExprId, linear: f64, angular: f64) {
->>>>>>> 230f1076
     let twist = Twist {
         linear: Vector3 {
             x: linear,
@@ -90,11 +83,7 @@
     };
 
     let encoded = cdr::serialize::<_, _, CdrLe>(&twist, Infinite).unwrap();
-<<<<<<< HEAD
-    if let Err(e) = session.put(cmd_vel, encoded).await {
-=======
     if let Err(e) = session.put(cmd_key, encoded).await {
->>>>>>> 230f1076
         log::warn!("Error writing to zenoh: {}", e);
     }
 }
@@ -110,14 +99,10 @@
     let session = zenoh::open(config).await.unwrap();
 
     println!("Subscriber on {}", rosout);
-<<<<<<< HEAD
-    let mut subscriber = session.subscribe(&rosout).await.unwrap();
-=======
     let mut subscriber = session.subscribe(rosout).await.unwrap();
 
     // Declare the Key Expression corresponding to "cmd_vel" topic for wire efficiency at publications
     let cmd_key = session.declare_expr(cmd_vel).await.unwrap();
->>>>>>> 230f1076
 
     // Keyboard event read loop, sending each to an async_std channel
     // Note: enable raw mode for direct processing of key pressed, without having to hit ENTER...
@@ -150,11 +135,7 @@
                 let sample = sample.unwrap();
                 // copy to be removed if possible
                 // let buf = sample.payload.to_vec();
-<<<<<<< HEAD
-                match cdr::deserialize_from::<_, Log, _>(&sample.value.payload.contiguous()[..], cdr::size::Infinite) {
-=======
                 match cdr::deserialize_from::<_, Log, _>(sample.value.payload.reader(), cdr::size::Infinite) {
->>>>>>> 230f1076
                     Ok(log) => {
                         println!("{}", log);
                         std::io::stdout().execute(MoveToColumn(0)).unwrap();
@@ -167,21 +148,6 @@
             event = key_receiver.recv().fuse() => {
                 match event {
                     Ok(Event::Key(KeyEvent { code: KeyCode::Up, modifiers: _ })) => {
-<<<<<<< HEAD
-                        pub_twist(&session, &cmd_vel, 1.0 * linear_scale, 0.0).await
-                    },
-                    Ok(Event::Key(KeyEvent { code: KeyCode::Down, modifiers: _ })) => {
-                        pub_twist(&session, &cmd_vel, -1.0 * linear_scale, 0.0).await
-                    },
-                    Ok(Event::Key(KeyEvent { code: KeyCode::Left, modifiers: _ })) => {
-                        pub_twist(&session, &cmd_vel, 0.0, 1.0 * angular_scale).await
-                    },
-                    Ok(Event::Key(KeyEvent { code: KeyCode::Right, modifiers: _ })) => {
-                        pub_twist(&session, &cmd_vel, 0.0, -1.0 * angular_scale).await
-                    },
-                    Ok(Event::Key(KeyEvent { code: KeyCode::Char(' '), modifiers: _ })) => {
-                        pub_twist(&session, &cmd_vel, 0.0, 0.0).await
-=======
                         pub_twist(&session, cmd_key, 1.0 * linear_scale, 0.0).await
                     },
                     Ok(Event::Key(KeyEvent { code: KeyCode::Down, modifiers: _ })) => {
@@ -195,7 +161,6 @@
                     },
                     Ok(Event::Key(KeyEvent { code: KeyCode::Char(' '), modifiers: _ })) => {
                         pub_twist(&session, cmd_key, 0.0, 0.0).await
->>>>>>> 230f1076
                     },
                     Ok(Event::Key(KeyEvent { code: KeyCode::Esc, modifiers: _ })) |
                     Ok(Event::Key(KeyEvent { code: KeyCode::Char('q'), modifiers: _ })) => {
@@ -214,11 +179,7 @@
     }
 
     // Stop robot at exit
-<<<<<<< HEAD
-    pub_twist(&session, &cmd_vel, 0.0, 0.0).await;
-=======
     pub_twist(&session, cmd_key, 0.0, 0.0).await;
->>>>>>> 230f1076
 
     crossterm::terminal::disable_raw_mode().unwrap();
 }
@@ -230,11 +191,7 @@
                 .possible_values(&["peer", "client"]),
         )
         .arg(Arg::from_usage(
-<<<<<<< HEAD
-            "-e, --connect=[LOCATOR]...   'Peer locators used to initiate the zenoh session.'",
-=======
             "-e, --connect=[LOCATOR]...   'Endpoints to connect to.'",
->>>>>>> 230f1076
         ))
         .arg(Arg::from_usage(
             "-l, --listen=[LOCATOR]...   'Endpoints to listen on.'",
@@ -264,7 +221,6 @@
     };
     if let Some(Ok(mode)) = args.value_of("mode").map(|mode| mode.parse()) {
         config.set_mode(Some(mode)).unwrap();
-<<<<<<< HEAD
     }
     if let Some(values) = args.values_of("connect") {
         config
@@ -277,23 +233,9 @@
             .listen
             .endpoints
             .extend(values.map(|v| v.parse().unwrap()))
-=======
-    }
-    if let Some(values) = args.values_of("connect") {
-        config
-            .connect
-            .endpoints
-            .extend(values.map(|v| v.parse().unwrap()))
-    }
-    if let Some(values) = args.values_of("listen") {
-        config
-            .listen
-            .endpoints
-            .extend(values.map(|v| v.parse().unwrap()))
     }
     if args.is_present("no-multicast-scouting") {
         config.scouting.multicast.set_enabled(Some(false)).unwrap();
->>>>>>> 230f1076
     }
 
     let cmd_vel = args.value_of("cmd_vel").unwrap().to_string();
